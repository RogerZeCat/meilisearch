[package]
name = "meilisearch-lib"
<<<<<<< HEAD
version = "0.26.1"
=======
version = "0.27.0"
>>>>>>> 5337bdb9
edition = "2021"

# See more keys and their definitions at https://doc.rust-lang.org/cargo/reference/manifest.html

[dependencies]
actix-web = { version = "4.0.1", default-features = false }
anyhow = { version = "1.0.56", features = ["backtrace"] }
async-stream = "0.3.3"
async-trait = "0.1.52"
atomic_refcell = "0.1.8"
byte-unit = { version = "4.0.14", default-features = false, features = ["std"] }
bytes = "1.1.0"
clap = { version = "3.1.6", features = ["derive", "env"] }
crossbeam-channel = "0.5.2"
csv = "1.1.6"
derivative = "2.2.0"
either = "1.6.1"
flate2 = "1.0.22"
fs_extra = "1.2.0"
fst = "0.4.7"
futures = "0.3.21"
futures-util = "0.3.21"
http = "0.2.6"
indexmap = { version = "1.8.0", features = ["serde-1"] }
itertools = "0.10.3"
lazy_static = "1.4.0"
log = "0.4.14"
meilisearch-auth = { path = "../meilisearch-auth" }
meilisearch-error = { path = "../meilisearch-error" }
milli = { git = "https://github.com/meilisearch/milli.git", tag = "v0.26.4" }
mime = "0.3.16"
num_cpus = "1.13.1"
obkv = "0.2.0"
once_cell = "1.10.0"
parking_lot = "0.12.0"
permissive-json-pointer = { path = "../permissive-json-pointer" }
rand = "0.8.5"
rayon = "1.5.1"
regex = "1.5.5"
reqwest = { version = "0.11.9", features = ["json", "rustls-tls"], default-features = false, optional = true }
rustls = "0.20.4"
serde = { version = "1.0.136", features = ["derive"] }
serde_json = { version = "1.0.79", features = ["preserve_order"] }
siphasher = "0.3.10"
slice-group-by = "0.3.0"
sysinfo = "0.23.5"
tar = "0.4.38"
tempfile = "3.3.0"
thiserror = "1.0.30"
time = { version = "0.3.7", features = ["serde-well-known", "formatting", "parsing", "macros"] }
tokio = { version = "1.17.0", features = ["full"] }
uuid = { version = "0.8.2", features = ["serde"] }
walkdir = "2.3.2"
whoami = { version = "1.2.1", optional = true }

[dev-dependencies]
actix-rt = "2.7.0"
meilisearch-error = { path = "../meilisearch-error", features = ["test-traits"] }
mockall = "0.11.0"
nelson = { git = "https://github.com/MarinPostma/nelson.git", rev = "675f13885548fb415ead8fbb447e9e6d9314000a"}
paste = "1.0.6"
proptest = "1.0.0"
proptest-derive = "0.3.0"<|MERGE_RESOLUTION|>--- conflicted
+++ resolved
@@ -1,10 +1,6 @@
 [package]
 name = "meilisearch-lib"
-<<<<<<< HEAD
-version = "0.26.1"
-=======
 version = "0.27.0"
->>>>>>> 5337bdb9
 edition = "2021"
 
 # See more keys and their definitions at https://doc.rust-lang.org/cargo/reference/manifest.html
